--- conflicted
+++ resolved
@@ -110,29 +110,19 @@
 
             // Exception matchers
             "error.type" | "type" => Ok(Self::Exception(ExceptionMatcher::new_type(
-<<<<<<< HEAD
-                negated, argument, cache,
+                negated,
+                raw_pattern,
+                cache,
             )?)),
 
             "error.value" | "value" => Ok(Self::Exception(ExceptionMatcher::new_value(
-                negated, argument, cache,
+                negated,
+                raw_pattern,
+                cache,
             )?)),
 
             "error.mechanism" | "mechanism" => Ok(Self::Exception(
-                ExceptionMatcher::new_mechanism(negated, argument, cache)?,
-=======
-                negated,
-                raw_pattern,
-            )?)),
-
-            "error.value" | "value" => Ok(Self::Exception(ExceptionMatcher::new_value(
-                negated,
-                raw_pattern,
-            )?)),
-
-            "error.mechanism" | "mechanism" => Ok(Self::Exception(
-                ExceptionMatcher::new_mechanism(negated, raw_pattern)?,
->>>>>>> e4223d6c
+                ExceptionMatcher::new_mechanism(negated, raw_pattern, cache)?,
             )),
 
             matcher_type => anyhow::bail!("Unknown matcher `{matcher_type}`"),
@@ -343,27 +333,18 @@
     /// If this is true, an exception passes the matcher if
     /// its relevant field *doesn't* fit the pattern.
     negated: bool,
-<<<<<<< HEAD
+    /// The regex pattern to check the exception field against.
     pattern: Arc<Regex>,
-=======
-    /// The regex pattern to check the exception field against.
-    pattern: Regex,
     /// The field to check.
->>>>>>> e4223d6c
     ty: ExceptionMatcherType,
     /// The string pattern this matcher was constructed from. This is used for the `Display` impl.
     raw_pattern: SmolStr,
 }
 
 impl ExceptionMatcher {
-<<<<<<< HEAD
+    /// Creates a matcher that checks an exception's `type` field.
     fn new_type(negated: bool, raw_pattern: &str, cache: &mut Cache) -> anyhow::Result<Self> {
         let pattern = cache.get_or_try_insert_regex(raw_pattern, false)?;
-=======
-    /// Creates a matcher that checks an exception's `type` field.
-    fn new_type(negated: bool, raw_pattern: &str) -> anyhow::Result<Self> {
-        let pattern = translate_pattern(raw_pattern, false)?;
->>>>>>> e4223d6c
         Ok(Self {
             negated,
             pattern,
@@ -372,14 +353,9 @@
         })
     }
 
-<<<<<<< HEAD
+    /// Creates a matcher that checks an exception's `value` field.
     fn new_value(negated: bool, raw_pattern: &str, cache: &mut Cache) -> anyhow::Result<Self> {
         let pattern = cache.get_or_try_insert_regex(raw_pattern, false)?;
-=======
-    /// Creates a matcher that checks an exception's `value` field.
-    fn new_value(negated: bool, raw_pattern: &str) -> anyhow::Result<Self> {
-        let pattern = translate_pattern(raw_pattern, false)?;
->>>>>>> e4223d6c
         Ok(Self {
             negated,
             pattern,
@@ -388,14 +364,9 @@
         })
     }
 
-<<<<<<< HEAD
+    /// Creates a matcher that checks an exception's `mechanism` field.
     fn new_mechanism(negated: bool, raw_pattern: &str, cache: &mut Cache) -> anyhow::Result<Self> {
         let pattern = cache.get_or_try_insert_regex(raw_pattern, false)?;
-=======
-    /// Creates a matcher that checks an exception's `mechanism` field.
-    fn new_mechanism(negated: bool, raw_pattern: &str) -> anyhow::Result<Self> {
-        let pattern = translate_pattern(raw_pattern, false)?;
->>>>>>> e4223d6c
         Ok(Self {
             negated,
             pattern,
@@ -434,26 +405,6 @@
     }
 }
 
-<<<<<<< HEAD
-=======
-/// Translates a glob pattern into a Regex.
-///
-/// If `is_path_matcher` is true, backslashes will be normalized to slashes and
-/// `*` will not match across slashes.
-fn translate_pattern(pat: &str, is_path_matcher: bool) -> anyhow::Result<Regex> {
-    let pat = if is_path_matcher {
-        pat.replace('\\', "/")
-    } else {
-        pat.into()
-    };
-    let mut builder = GlobBuilder::new(&pat);
-    builder.literal_separator(is_path_matcher);
-    builder.case_insensitive(true);
-    let glob = builder.build()?;
-    Ok(RegexBuilder::new(glob.regex()).build()?)
-}
-
->>>>>>> e4223d6c
 #[cfg(test)]
 mod tests {
     use serde_json::json;
