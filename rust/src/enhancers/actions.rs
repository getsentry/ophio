--- conflicted
+++ resolved
@@ -73,28 +73,11 @@
 }
 
 impl FlagAction {
-<<<<<<< HEAD
-    /// Returns an iterator over a subslice of the given slice, depending on `self.range`.
-    ///
-    /// * `self.range` == None: returns just `items[idx]`, if it exists.
-    /// * `self.range` == Some(Up): returns `items[idx+1..]`.
-    /// * `self.range` == Some(Down): returns `items[..idx]`.
-    fn slice_to_range<'f, I>(&self, items: &'f [I], idx: usize) -> impl Iterator<Item = &'f I> {
-        let slice = match self.range {
-            Some(Range::Up) => items.get(idx + 1..),
-            Some(Range::Down) => items.get(..idx),
-            None => items.get(idx..idx + 1),
-        };
-        slice.unwrap_or_default().iter()
-    }
-
     /// Returns a mutable iterator over a subslice of the given slice, depending on `self.range`.
     ///
     /// * `self.range` == None: returns just `items[idx]`, if it exists.
     /// * `self.range` == Some(Up): returns `items[idx+1..]`.
     /// * `self.range` == Some(Down): returns `items[..idx]`.
-=======
->>>>>>> bed82d05
     fn slice_to_range_mut<'f, I>(
         &self,
         items: &'f mut [I],
@@ -218,13 +201,8 @@
         !matches!(self, Action::Var(VarAction::Category(_)))
     }
 
-<<<<<<< HEAD
     /// Applies this action's modification to `frames` at the index `idx`.
-    pub fn apply_modifications_to_frame(&self, frames: &mut [Frame], idx: usize) {
-=======
-    /// Applies this action's modification to the given list of frames at the given index.
     pub fn apply_modifications_to_frame(&self, frames: &mut [Frame], idx: usize, rule: &Rule) {
->>>>>>> bed82d05
         match self {
             Action::Flag(action) => action.apply_modifications_to_frame(frames, idx, rule),
             Action::Var(action) => action.apply_modifications_to_frame(frames, idx),
