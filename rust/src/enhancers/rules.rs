//! Enhancement rules, which can match frames and exceptions according to the matchers they contain
//! and perform actions on matching frames.

use std::fmt;
use std::sync::Arc;

use super::actions::Action;
use super::frame::Frame;
use super::matchers::{ExceptionMatcher, FrameMatcher, Matcher};
use super::{Component, ExceptionData, StacktraceState};

/// An enhancement rule, comprising exception matchers, frame matchers, and actions.
#[derive(Debug, Clone)]
pub struct Rule(pub(crate) Arc<RuleInner>);

#[derive(Debug, Clone)]
/// The inner value of a [`Rule`], containing its matchers and actions.
pub struct RuleInner {
    /// The rule's frame matchers.
    pub frame_matchers: Vec<FrameMatcher>,
    /// The rule's exception matchers.
    pub exception_matchers: Vec<ExceptionMatcher>,
    /// The rule's actions.
    pub actions: Vec<Action>,
}

impl fmt::Display for Rule {
    fn fmt(&self, f: &mut fmt::Formatter<'_>) -> fmt::Result {
        let mut first = true;
        for m in &self.0.exception_matchers {
            if !first {
                write!(f, " ")?;
            }
            write!(f, "{m}")?;
            first = false;
        }

        for m in &self.0.frame_matchers {
            if !first {
                write!(f, " ")?;
            }
            write!(f, "{m}")?;
            first = false;
        }

        for a in &self.0.actions {
            if !first {
                write!(f, " ")?;
            }
            write!(f, "{a}")?;
            first = false;
        }

        Ok(())
    }
}

impl Rule {
    /// Creates a `Rule` from a vector of [`Matchers`](Matcher) and a vector of [`Actions`](Action).
    ///
    /// The matchers are internally sorted into exception and frame matchers.
    pub(crate) fn new(matchers: Vec<Matcher>, actions: Vec<Action>) -> Self {
        let (mut frame_matchers, mut exception_matchers) = (Vec::new(), Vec::new());

        for m in matchers {
            match m {
                Matcher::Frame(m) => frame_matchers.push(m),
                Matcher::Exception(m) => exception_matchers.push(m),
            }
        }

        Self(Arc::new(RuleInner {
            frame_matchers,
            exception_matchers,
            actions,
        }))
    }

    /// Checks whether an exception matches this rule, i.e., if it matches all exception matchers.
    pub fn matches_exception(&self, exception_data: &ExceptionData) -> bool {
        self.0
            .exception_matchers
            .iter()
            .all(|m| m.matches_exception(exception_data))
    }

    /// Checks whether the frame at `frames[idx]` matches this rule, i.e., if it matches all frame matchers.
    pub fn matches_frame(&self, frames: &[Frame], idx: usize) -> bool {
        self.0
            .frame_matchers
            .iter()
            .all(|m| m.matches_frame(frames, idx))
    }

    /// Returns true if this rule contains any actions that may modify the contents of frames.
    pub fn has_modifier_action(&self) -> bool {
        self.0.actions.iter().any(|a| a.is_modifier())
    }

    /// Returns true if this rule contains any actions that may update grouping contribution information.
    pub fn has_updater_action(&self) -> bool {
        self.0.actions.iter().any(|a| a.is_updater())
    }

    /// Modifies a [`StacktraceState`] according to the actions contained in this rule.
    pub fn modify_stacktrace_state(&self, state: &mut StacktraceState) {
        for a in &self.0.actions {
            a.modify_stacktrace_state(state, self.clone());
        }
    }

    /// Applies all modifications from this rule's actions to `frames` at the index `idx`.
    pub fn apply_modifications_to_frame(&self, frames: &mut [Frame], idx: usize) {
        for action in &self.0.actions {
            action.apply_modifications_to_frame(frames, idx, self)
        }
    }

<<<<<<< HEAD
    /// Updates grouping component contribution information.
    pub fn update_frame_components_contributions(
        &self,
        components: &mut [Component],
        frames: &[Frame],
        idx: usize,
    ) {
=======
    pub fn update_frame_components_contributions(&self, components: &mut [Component], idx: usize) {
>>>>>>> bed82d05
        for action in &self.0.actions {
            action.update_frame_components_contributions(components, idx, self);
        }
    }
}<|MERGE_RESOLUTION|>--- conflicted
+++ resolved
@@ -116,17 +116,8 @@
         }
     }
 
-<<<<<<< HEAD
     /// Updates grouping component contribution information.
-    pub fn update_frame_components_contributions(
-        &self,
-        components: &mut [Component],
-        frames: &[Frame],
-        idx: usize,
-    ) {
-=======
     pub fn update_frame_components_contributions(&self, components: &mut [Component], idx: usize) {
->>>>>>> bed82d05
         for action in &self.0.actions {
             action.update_frame_components_contributions(components, idx, self);
         }
